--- conflicted
+++ resolved
@@ -73,7 +73,6 @@
     )
     cli_main.console.print(f"[green]Added new snippet with ID:[/green] {snippet_id}")
 
-<<<<<<< HEAD
     # If alias was provided, update the aliases file
     if alias:
         alias_manager = AliasManager()
@@ -84,10 +83,9 @@
         cli_main.console.print(
             f"[dim]Run this to activate:[/dim] source {alias_manager.alias_path}"
         )
-=======
+
     # Auto-sync if enabled
     _auto_sync_if_enabled()
->>>>>>> 61074795
 
 
 @main.command()
